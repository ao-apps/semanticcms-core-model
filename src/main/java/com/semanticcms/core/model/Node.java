--- conflicted
+++ resolved
@@ -284,20 +284,6 @@
   public abstract String getLabel();
 
   /**
-<<<<<<< HEAD
-   * <p>
-=======
-   * Appends a short description, useful for links and lists, for this node.
-   *
-   * @deprecated  Please use {@link #getLabel()}
-   */
-  @Deprecated(forRemoval = true)
-  public final void appendLabel(Appendable out) throws IOException {
-    out.append(getLabel());
-  }
-
-  /**
->>>>>>> 45421d17
    * Looks for the nearest nested elements of the given class.  These elements
    * may be direct descendants or descendants further down the tree, but only
    * the top-most descendants are returned.
