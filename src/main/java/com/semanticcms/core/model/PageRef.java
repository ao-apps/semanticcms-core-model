/*
 * semanticcms-core-model - Java API for modeling web page content and relationships.
 * Copyright (C) 2013, 2014, 2015, 2016, 2017, 2020, 2021, 2022, 2024  AO Industries, Inc.
 *     support@aoindustries.com
 *     7262 Bull Pen Cir
 *     Mobile, AL 36695
 *
 * This file is part of semanticcms-core-model.
 *
 * semanticcms-core-model is free software: you can redistribute it and/or modify
 * it under the terms of the GNU Lesser General Public License as published by
 * the Free Software Foundation, either version 3 of the License, or
 * (at your option) any later version.
 *
 * semanticcms-core-model is distributed in the hope that it will be useful,
 * but WITHOUT ANY WARRANTY; without even the implied warranty of
 * MERCHANTABILITY or FITNESS FOR A PARTICULAR PURPOSE.  See the
 * GNU Lesser General Public License for more details.
 *
 * You should have received a copy of the GNU Lesser General Public License
 * along with semanticcms-core-model.  If not, see <https://www.gnu.org/licenses/>.
 */

package com.semanticcms.core.model;

import com.aoapps.lang.NullArgumentException;
import com.aoapps.net.Path;

/**
<<<<<<< HEAD
 * A page reference contains a domain, a book, and a path to a page.
 * <p>
 * TODO: Support parameters to a page, child, link, ...
 *       Parameters provided in path/page?, param.* attributes, and nested tags - matching/extending AO taglib.
 * </p>
 *
 * @see  ResourceRef  to refer to a non-page resource
=======
 * A page reference contains both a book and a path to a page or directory.
 * Any path to a directory must end with a slash (/).
 *
 * <p>TODO: Support parameters to a page, child, link, ...
 *       Parameters provided in path/page?, param.* attributes, and nested tags - matching/extending AO taglib.</p>
>>>>>>> 45421d17
 */
public class PageRef implements PageReferrer {

  private final BookRef bookRef;

  private final Path path;

  public PageRef(BookRef bookRef, Path path) {
    this.bookRef = NullArgumentException.checkNotNull(bookRef, "bookRef");
    this.path = NullArgumentException.checkNotNull(path, "path");
  }

  /**
   * A PageRef is its own referrer.
   */
  @Override
  public PageRef getPageRef() {
    return this;
  }

  public BookRef getBookRef() {
    return bookRef;
  }

  /**
   * The book-relative path to the page, always starting with a slash (/).
   * <p>
   * The path is to the external, abstract name of the page, which can be independent
   * of the page implementation.  For example, the page at path <code>/example/page</code>
   * might be implemented in JSP by a file at <code>/example/page.jsp</code>, but its
   * path remains <code>/example/page</code>.  This allows the implementation to be
   * changed on a per-page basis, such as switching from JSP to JSPX, without requiring
   * updates to references to the page.
   * </p>
   */
  public Path getPath() {
    return path;
  }

  /**
   * Sets the path.
   *
   * @return  this object if path unchanged or a new object representing the new path
   */
  public PageRef setPath(Path newPath) {
    if (newPath.equals(path)) {
      return this;
    } else {
      return new PageRef(bookRef, newPath);
    }
  }

  @Override
  public boolean equals(Object obj) {
    if (this == obj) {
      return true;
    }
    if (!(obj instanceof PageRef)) {
      return false;
    }
    PageRef other = (PageRef) obj;
    return
        bookRef.equals(other.bookRef)
            && path.equals(other.path);
  }

  @Override
  public int hashCode() {
    return bookRef.hashCode() * 31 + path.hashCode();
  }

  /**
   * Ordered by bookRef, path.
   *
   * @see  BookRef#compareTo(com.semanticcms.core.model.BookRef)
   * @see  #getPath()
   */
  public int compareTo(PageRef o) {
    int diff = bookRef.compareTo(o.bookRef);
    if (diff != 0) {
      return diff;
    }
    return getPath().compareTo(o.getPath());
  }

  @Override
  public int compareTo(PageReferrer o) {
    return compareTo(o.getPageRef());
  }

  @Override
  public String toString() {
    String domain = bookRef.getDomain().toString();
    String prefix = bookRef.getPrefix();
    String pathStr = path.toString();
    return
        new StringBuilder(
            domain.length()
                + 1 // ':'
                + prefix.length()
                + pathStr.length()
        )
            .append(domain)
            .append(':')
            .append(prefix)
            .append(pathStr)
            .toString();
  }
}<|MERGE_RESOLUTION|>--- conflicted
+++ resolved
@@ -27,21 +27,12 @@
 import com.aoapps.net.Path;
 
 /**
-<<<<<<< HEAD
  * A page reference contains a domain, a book, and a path to a page.
- * <p>
- * TODO: Support parameters to a page, child, link, ...
- *       Parameters provided in path/page?, param.* attributes, and nested tags - matching/extending AO taglib.
- * </p>
- *
- * @see  ResourceRef  to refer to a non-page resource
-=======
- * A page reference contains both a book and a path to a page or directory.
- * Any path to a directory must end with a slash (/).
  *
  * <p>TODO: Support parameters to a page, child, link, ...
  *       Parameters provided in path/page?, param.* attributes, and nested tags - matching/extending AO taglib.</p>
->>>>>>> 45421d17
+ *
+ * @see  ResourceRef  to refer to a non-page resource
  */
 public class PageRef implements PageReferrer {
 
@@ -68,14 +59,13 @@
 
   /**
    * The book-relative path to the page, always starting with a slash (/).
-   * <p>
-   * The path is to the external, abstract name of the page, which can be independent
+   *
+   * <p>The path is to the external, abstract name of the page, which can be independent
    * of the page implementation.  For example, the page at path <code>/example/page</code>
    * might be implemented in JSP by a file at <code>/example/page.jsp</code>, but its
    * path remains <code>/example/page</code>.  This allows the implementation to be
    * changed on a per-page basis, such as switching from JSP to JSPX, without requiring
-   * updates to references to the page.
-   * </p>
+   * updates to references to the page.</p>
    */
   public Path getPath() {
     return path;
