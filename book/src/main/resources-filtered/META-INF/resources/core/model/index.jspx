--- conflicted
+++ resolved
@@ -65,17 +65,10 @@
     </p>
     <section:nav label="Project Links">
       <ul>
-<<<<<<< HEAD
         <li><core:link page="/">Project Home</core:link></li>
         <li><core:link page="changelog">Changelog</core:link></li>
         <li><core:link page="apidocs/">API Docs</core:link></li>
-        <li><ao:a href="https://central.sonatype.com/search?namespace=${ao:encodeURIComponent('@{project.groupId}')}&q=a%3A${ao:encodeURIComponent('@{documented.artifactId}')}">Maven Central Repository</ao:a></li>
-=======
-        <li><core:link page="index.jspx">Project Home</core:link></li>
-        <li><core:link page="changelog.jspx">Changelog</core:link></li>
-        <li><core:link page="apidocs/index.jspx">API Docs</core:link></li>
         <li><ao:a href="https://central.sonatype.com/search?namespace=${ao:encodeURIComponent('@{project.groupId}')}&amp;q=a%3A${ao:encodeURIComponent('@{documented.artifactId}')}">Maven Central Repository</ao:a></li>
->>>>>>> 7187a89e
         <li><ao:a href="@{project.scm.url}">GitHub</ao:a></li>
       </ul>
     </section:nav>
